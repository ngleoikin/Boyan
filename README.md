# Boyan v2 — 实施说明（交付 Codex）

> 本文档面向“代码执行型”助手（如 OpenAI Codex / GPT-Engineer / MCP 工程代理）。复制本说明后即可驱动代理完成 Boyan v2 的全部落地工作：包含目录约束、环境变量、接口契约、数据库结构、启动脚本、冒烟测试与验收标准。

## 0. 目标与范围
<<<<<<< HEAD

* **边端事件总线**（Edge Event → Rule → Action）：统一接入边缘事件（人形/人脸/OCR 等），由规则引擎生成动作（通知、问候、入库、提醒等）。
* **OCR 网关**：调用本地 `deepseek-ocr-server`（HTTP）进行图文识别；保证 **中文直出**、**Data URI** 与 **文件上传** 两种路径可用。
* **人脸能力**：OpenCV Zoo 的 **YuNet 检测** + **SFace 识别**（ONNX），提供 `/face/register` 与 `/face/verify`。
* **知识与提醒**：轻量 **SQLite** 的 **笔记** 与 **提醒**（解析“X分钟后 / 明天 HH:MM / 绝对时间”），支持导出 **ICS**。
* **运维体验**：AutoDL 云台友好，一条命令启动、`screen` 托管、健康检查、`smoke` 脚本自检。
* **可维护性**：统一 `.env` 配置、OpenAPI、最小依赖、无外网硬依赖（模型文件可“本地挂载”）。

---

## 1. 仓库结构（建议）

```
Boyan/
├─ README.md
├─ .env.example
├─ .gitignore
├─ Makefile
├─ scripts/
│  ├─ bootstrap_ubuntu.sh        # 首次环境准备（依赖、字体、venv、DB 初始化）
│  ├─ run_ocr.sh                 # 启动 deepseek-ocr-server（若已外部管理可空）
│  ├─ run_gate.sh                # 启动网关（人脸 + OCR）
│  ├─ run_brain.sh               # 启动大脑（规则、笔记、提醒）
│  ├─ smoke.sh                   # 连通性/功能冒烟测试
│  └─ systemd/（可选）           # systemd 单元模板
└─ services/
   └─ mcp/
      ├─ requirements.txt
      ├─ mcp_gateway_face.py     # 端口 :8787, 人脸 + OCR 网关
      ├─ brain_server.py         # 端口 :8768, 规则 / 笔记 / 提醒
      ├─ common/
      │  ├─ config.py
      │  ├─ db.py
      │  ├─ schemas.py
      │  └─ utils.py
      ├─ models/opencv_zoo/      # *.onnx 放这里（gitignore）
      └─ storage/                # SQLite / 缓存（gitignore）
```

> 重要：**不要把 `deepseek-ocr.rs` 仓库加入本仓**。使用 README 指导用户如何独立运行即可（或当作“外部服务”）。

---

## 2. `.env.example`

```dotenv
# ==== OCR 服务 ====
OCR_BASE=http://127.0.0.1:8000

# ==== LLM（可选，解析/补全用；若没有就留空） ====
OPENAI_BASE=https://api.deepseek.com/v1
OPENAI_API_KEY=
MODEL_ID=deepseek-v3.1

# ==== 人脸模型（本机绝对路径） ====
YUNET_MODEL=/root/Boyan/services/mcp/models/opencv_zoo/face_detection_yunet_2023mar.onnx
SFACE_MODEL=/root/Boyan/services/mcp/models/opencv_zoo/face_recognition_sface_2021dec.onnx

# ==== 数据库 ====
ASSIST_DB=/root/Boyan/services/mcp/storage/assist.db

# ==== 端口与时区 ====
GATE_PORT=8787
BRAIN_PORT=8768
LOCAL_TZ=Asia/Taipei
```

> “你的用户名”就是当前 Linux 登录用户。AutoDL 通常是 `root`，所以路径如上。若不同，按实际替换。

---

## 3. 接口契约（OpenAPI 由代码自动暴露）

### 3.1 网关（:8787）`mcp_gateway_face.py`

* `GET /health` → `{"ok": true, "ocr": <bool>, "face": <bool>}`
* `POST /ocr/from_data_uri`
  - 入参：`{ "data_uri": "<data:image/...;base64,xxx>", "prompt": "只输出原文" }`
  - 出参：`{ "text": "xxx", "raw": {...} }`
* `POST /ocr/from_upload`（可选，multipart/file）
* `POST /face/register`
  - 入参：`{ "name": "张三", "image_b64": "<base64>" }`
  - 出参：`{ "ok": true, "id": "p_xxx", "appended": true/false }`
* `POST /face/verify`
  - 入参：`{ "image_b64": "<base64>" }`
  - 出参：`{ "ok": true, "candidates": [ { "name":"张三","person_id":"p_xxx","score":0.91 } ], "best": {...} }`

> 识别阈值、Top-K 在 `.env` 或常量里给默认（如 `0.6`）。

### 3.2 大脑（:8768）`brain_server.py`

* `GET /health` → `{"ok": true}`
* `POST /edge/event`
  - 入参（统一事件模型）：

    ```json
    {
      "type": "detected",
      "device_id": "esp32s3-abc",
      "ts": "2025-10-31T10:00:00Z",
      "cam": "door-cam-01",
      "topic": "vision/person",
      "data": { "confidence": 0.92 }
    }
    ```

  - 返回：`{ "ok": true, "skipped": false, "actions": [ { "action": "notify", "title": "...", "text": "...", "device_id": "...", "ts": "..." } ] }`
  - 规则示例：
    * `topic == "vision/person"` → `notify`
    * `topic == "vision/face/verified"` → `greet`
    * `topic == "vision/ocr"` → `store_ocr`
* `POST /notes/add`
  - 入参：`{ "text": "明早联系王工要合同", "tags": ["autotest"] }`
  - 出参：`{"ok": true, "id": 1}`
* `GET /notes/list?q=关键词` → `[{id,text,tags,created_ts}]`
* `POST /reminders/parse_create`
  - 入参：`{ "utterance": "10分钟后提醒我喝水", "text": "喝水" }`
  - 出参：`{"ok": true, "id": 1, "due_ts": "..."}`
* `GET /reminders/list` → `[{id,text,due_ts,created_ts}]`
* `GET /reminders/export/ics` → `text/calendar`（多 VEVENT）

---

## 4. 数据库（SQLite）

`ASSIST_DB` 初始化于应用启动：

```sql
CREATE TABLE IF NOT EXISTS notes(
  id INTEGER PRIMARY KEY AUTOINCREMENT,
  text TEXT NOT NULL,
  tags TEXT,
  created_ts TEXT NOT NULL
);

CREATE TABLE IF NOT EXISTS reminders(
  id INTEGER PRIMARY KEY AUTOINCREMENT,
  text TEXT NOT NULL,
  due_ts TEXT NOT NULL,   -- ISO8601
  created_ts TEXT NOT NULL
);

CREATE TABLE IF NOT EXISTS ocr_logs(
  id INTEGER PRIMARY KEY AUTOINCREMENT,
  device_id TEXT,
  cam TEXT,
  text TEXT,
  lang TEXT,
  ts TEXT NOT NULL
);

CREATE TABLE IF NOT EXISTS faces(
  id TEXT PRIMARY KEY,         -- p_ 开头
  name TEXT,
  vec BLOB,                    -- 512/128-D 向量（np.float32.tobytes）
  created_ts TEXT NOT NULL
);
```

---

## 5. 关键实现点（Codex 需完成）

* **Config**：`common/config.py` 读取 `.env`，提供 `cfg("OCR_BASE")` 等。
* **DB**：`common/db.py` 暴露 `get_conn()`（WAL 模式）、初始化表；统一 `row_factory=sqlite3.Row`。
* **Schemas**：`common/schemas.py` 定义 Pydantic 模型（EdgeEvent、NoteIn、ReminderIn 等）。
* **Utils**：中文时间解析（优先 `dateparser`，无则纯规则），ICS 生成（拼接 VEVENT），Base64 工具。
* **OCR 调用**：对 `OCR_BASE/v1/responses` 发起 POST（`input_text + input_image`），并兼容提取 `output[0].content[].text / output_text / choices[0].message.content`。
* **Face Pipeline**：
  * YuNet 检测：返回最大人脸 bbox；
  * SFace 提取 embedding，归一化；
  * 与 DB 向量做余弦相似度，返回 Top-K。
* **规则引擎（最简版）**：按 `topic` 路由到动作（如上），返回动作数组。
* **错误处理**：统一 4xx/5xx；`/health` 不依赖外部组件（但可探测 OCR 可用性）。

---

## 6. 启动与冒烟

### 6.1 一键准备

```bash
make bootstrap     # 或 scripts/bootstrap_ubuntu.sh
```

应执行：

1. 安装依赖（Python3.10+、pip、venv、fonts-noto-cjk、jq、curl）。
2. `python3 -m venv services/mcp/.venv && pip install -r services/mcp/requirements.txt`。
3. 创建 `storage/assist.db`。
4. 提示下载 YuNet/SFace 到 `models/opencv_zoo/`。

### 6.2 运行

```bash
# 1) OCR 服务（你已有独立进程则跳过）
./scripts/run_ocr.sh

# 2) 网关
./scripts/run_gate.sh

# 3) 大脑
./scripts/run_brain.sh
```

或用 `screen`：

```bash
screen -S boyan_gate -dm bash -lc "./scripts/run_gate.sh"
screen -S boyan_brain -dm bash -lc "./scripts/run_brain.sh"
```

### 6.3 冒烟

```bash
make smoke         # 或 ./scripts/smoke.sh
```

包括：

* `GET :8000/v1/health`、`GET :8787/health`、`GET :8768/health`。
* 生成“自检中文图”，OCR 返回应包含 `【Boyan自检】小智AI OCR联调成功`。
* 人脸 `register/verify` 流程。
* `/edge/event` 三类主题触发不同动作。
* `notes` 增/查，`reminders` 解析 + ICS 导出。

---

## 7. 依赖与版本

`services/mcp/requirements.txt` 建议内容：

```
fastapi==0.115.0
uvicorn[standard]==0.30.6
pydantic==2.7.4
python-dotenv==1.0.1
requests==2.32.3
python-dateutil==2.9.0
dateparser==1.2.0
numpy==1.26.4
opencv-python-headless==4.10.0.84
onnxruntime==1.18.1
ics==0.7.2    # 可选，或自行拼 VEVENT
```

---

## 8. Makefile

```makefile
.PHONY: bootstrap gate brain ocr smoke stop

bootstrap:
bash scripts/bootstrap_ubuntu.sh

gate:
bash scripts/run_gate.sh

brain:
bash scripts/run_brain.sh

ocr:
bash scripts/run_ocr.sh

smoke:
bash scripts/smoke.sh

stop:
pkill -f "uvicorn .*mcp_gateway_face" || true; pkill -f "uvicorn .*brain_server" || true
```

---

## 9. `.gitignore`

```
# venv / IDE
services/mcp/.venv/
__pycache__/
*.pyc
.vscode/
.idea/

# secrets
.env

# models / storage / logs
services/mcp/models/
services/mcp/storage/
*.onnx
*.log

# OS
.DS_Store
Thumbs.db

# nested repos
deepseek-ocr.rs/
```

---

## 10. 验收标准

* **中文纯文本回显**：调用 OCR，不带图片，输出中文不被 `?` 代替。
* **Data URI OCR**：对自生成中文图，返回字符串包含“**Boyan自检**”。
* **人脸注册/识别**：注册 1 张人脸，`/face/verify` 返回 Top-1 名字与 `score > 0.6`。
* **事件路由**：`vision/person` → `notify`；`vision/face/verified` → `greet`；`vision/ocr` → `store_ocr`（落表 `ocr_logs`）。
* **笔记/提醒/ICS**：成功新增、查询、解析“10分钟后…”，导出 ICS 至 `text/calendar`。
* **健康检查**：三个服务均返回 `{"ok": true}`，无阻塞/崩溃。
* **离线可用**：在完全无外网时，只要 OCR 与模型已本地可用，功能不受影响。

---

## 11. 任务分解（给 Codex）

1. 生成仓库骨架（§1）与 `.gitignore`、`.env.example`、`Makefile`、`scripts/*`（§6、§8、§9）。
2. 实现 `common/*`（配置、DB、Schema、工具）。
3. 实现 `mcp_gateway_face.py`：OCR 两端点 + 人脸两端点 + `/health`。
4. 实现 `brain_server.py`：DB 初始化、规则引擎、notes/reminders/ICS + `/health`。
5. 编写 `smoke.sh` 覆盖 §10 验收用例。
6. 文档化 `README.md`：安装 → 配置 → 运行 → 冒烟 → 常见问题。
7. 在 AutoDL 用 `screen` 方式给出生产运行建议。

---

## 12. 常见问题（FAQ）

* **中文变问号**：确保调用 `deepseek-ocr-server` 且模型有中文 tokenizer；服务端与终端统一 UTF-8；必要时安装 `fonts-noto-cjk`。
* **`/edge/event` 返回 `skipped: true`**：规则未命中，请检查 `topic` 精确匹配和必填字段（`type/ts/cam`）。
* **`/notes` 或 `/reminders` 500**：多为 DB 文件夹不存在或 `ASSIST_DB` 路径不可写；确保启动时初始化 DB（见 §4）。

---

### DeepSeek 测试凭据（临时）

为了方便快速验证，可使用以下示例配置：
=======

* **边端事件总线**（Edge Event → Rule → Action）：统一接入边缘事件（人形/人脸/OCR 等），由规则引擎生成动作（通知、问候、入库、提醒等）。
* **OCR 网关**：调用本地 `deepseek-ocr-server`（HTTP）进行图文识别；保证 **中文直出**、**Data URI** 与 **文件上传** 两种路径可用。
* **人脸能力**：OpenCV Zoo 的 **YuNet 检测** + **SFace 识别**（ONNX），提供 `/face/register` 与 `/face/verify`。
* **知识与提醒**：轻量 **SQLite** 的 **笔记** 与 **提醒**（解析“X分钟后 / 明天 HH:MM / 绝对时间”），支持导出 **ICS**。
* **运维体验**：AutoDL 云台友好，一条命令启动、`screen` 托管、健康检查、`smoke` 脚本自检。
* **可维护性**：统一 `.env` 配置、OpenAPI、最小依赖、无外网硬依赖（模型文件可“本地挂载”）。

---


## 1. 仓库结构（建议）

```
Boyan/
├─ README.md
├─ .env.example
├─ .gitignore
├─ Makefile
├─ scripts/
│  ├─ bootstrap_ubuntu.sh        # 首次环境准备（依赖、字体、venv、DB 初始化）
│  ├─ run_ocr.sh                 # 启动 deepseek-ocr-server（若已外部管理可空）
│  ├─ run_gate.sh                # 启动网关（人脸 + OCR）
│  ├─ run_brain.sh               # 启动大脑（规则、笔记、提醒）
│  ├─ smoke.sh                   # 连通性/功能冒烟测试
│  └─ systemd/（可选）           # systemd 单元模板
└─ services/
   └─ mcp/
      ├─ requirements.txt
      ├─ mcp_gateway_face.py     # 端口 :8787, 人脸 + OCR 网关
      ├─ brain_server.py         # 端口 :8768, 规则 / 笔记 / 提醒
      ├─ common/
      │  ├─ config.py
      │  ├─ db.py
      │  ├─ schemas.py
      │  └─ utils.py
      ├─ models/opencv_zoo/      # *.onnx 放这里（gitignore）
      └─ storage/                # SQLite / 缓存（gitignore）
```

> 重要：**不要把 `deepseek-ocr.rs` 仓库加入本仓**。使用 README 指导用户如何独立运行即可（或当作“外部服务”）。

---

## 2. `.env.example`

```dotenv
# ==== OCR 服务 ====
OCR_BASE=http://127.0.0.1:8000

# ==== LLM（可选，解析/补全用；若没有就留空） ====
OPENAI_BASE=https://api.deepseek.com/v1
OPENAI_API_KEY=
MODEL_ID=deepseek-v3.1

# ==== 人脸模型（本机绝对路径） ====
YUNET_MODEL=/root/Boyan/services/mcp/models/opencv_zoo/face_detection_yunet_2023mar.onnx
SFACE_MODEL=/root/Boyan/services/mcp/models/opencv_zoo/face_recognition_sface_2021dec.onnx

# ==== 数据库 ====
ASSIST_DB=/root/Boyan/services/mcp/storage/assist.db

# ==== 端口与时区 ====
GATE_PORT=8787
BRAIN_PORT=8768
LOCAL_TZ=Asia/Taipei
```

> “你的用户名”就是当前 Linux 登录用户。AutoDL 通常是 `root`，所以路径如上。若不同，按实际替换。

---

## 3. 接口契约（OpenAPI 由代码自动暴露）

### 3.1 网关（:8787）`mcp_gateway_face.py`

* `GET /health` → `{"ok": true, "ocr": <bool>, "face": <bool>}`
* `POST /ocr/from_data_uri`
  - 入参：`{ "data_uri": "<data:image/...;base64,xxx>", "prompt": "只输出原文" }`
  - 出参：`{ "text": "xxx", "raw": {...} }`
* `POST /ocr/from_upload`（可选，multipart/file）
* `POST /face/register`
  - 入参：`{ "name": "张三", "image_b64": "<base64>" }`
  - 出参：`{ "ok": true, "id": "p_xxx", "appended": true/false }`
* `POST /face/verify`
  - 入参：`{ "image_b64": "<base64>" }`
  - 出参：`{ "ok": true, "candidates": [ { "name":"张三","person_id":"p_xxx","score":0.91 } ], "best": {...} }`

> 识别阈值、Top-K 在 `.env` 或常量里给默认（如 `0.6`）。

### 3.2 大脑（:8768）`brain_server.py`

* `GET /health` → `{"ok": true}`
* `POST /edge/event`
  - 入参（统一事件模型）：

    ```json
    {
      "type": "detected",
      "device_id": "esp32s3-abc",
      "ts": "2025-10-31T10:00:00Z",
      "cam": "door-cam-01",
      "topic": "vision/person",
      "data": { "confidence": 0.92 }
    }
    ```

  - 返回：`{ "ok": true, "skipped": false, "actions": [ { "action": "notify", "title": "...", "text": "...", "device_id": "...", "ts": "..." } ] }`
  - 规则示例：
    * `topic == "vision/person"` → `notify`
    * `topic == "vision/face/verified"` → `greet`
    * `topic == "vision/ocr"` → `store_ocr`
* `POST /notes/add`
  - 入参：`{ "text": "明早联系王工要合同", "tags": ["autotest"] }`
  - 出参：`{"ok": true, "id": 1}`
* `GET /notes/list?q=关键词` → `[{id,text,tags,created_ts}]`
* `POST /reminders/parse_create`
  - 入参：`{ "utterance": "10分钟后提醒我喝水", "text": "喝水" }`
  - 出参：`{"ok": true, "id": 1, "due_ts": "..."}`
* `GET /reminders/list` → `[{id,text,due_ts,created_ts}]`
* `GET /reminders/export/ics` → `text/calendar`（多 VEVENT）

---

## 4. 数据库（SQLite）

`ASSIST_DB` 初始化于应用启动：

```sql
CREATE TABLE IF NOT EXISTS notes(
  id INTEGER PRIMARY KEY AUTOINCREMENT,
  text TEXT NOT NULL,
  tags TEXT,
  created_ts TEXT NOT NULL
);

CREATE TABLE IF NOT EXISTS reminders(
  id INTEGER PRIMARY KEY AUTOINCREMENT,
  text TEXT NOT NULL,
  due_ts TEXT NOT NULL,   -- ISO8601
  created_ts TEXT NOT NULL
);

CREATE TABLE IF NOT EXISTS ocr_logs(
  id INTEGER PRIMARY KEY AUTOINCREMENT,
  device_id TEXT,
  cam TEXT,
  text TEXT,
  lang TEXT,
  ts TEXT NOT NULL
);

CREATE TABLE IF NOT EXISTS faces(
  id TEXT PRIMARY KEY,         -- p_ 开头
  name TEXT,
  vec BLOB,                    -- 512/128-D 向量（np.float32.tobytes）
  created_ts TEXT NOT NULL
);
```

---

## 5. 关键实现点（Codex 需完成）

* **Config**：`common/config.py` 读取 `.env`，提供 `cfg("OCR_BASE")` 等。
* **DB**：`common/db.py` 暴露 `get_conn()`（WAL 模式）、初始化表；统一 `row_factory=sqlite3.Row`。
* **Schemas**：`common/schemas.py` 定义 Pydantic 模型（EdgeEvent、NoteIn、ReminderIn 等）。
* **Utils**：中文时间解析（优先 `dateparser`，无则纯规则），ICS 生成（拼接 VEVENT），Base64 工具。
* **OCR 调用**：对 `OCR_BASE/v1/responses` 发起 POST（`input_text + input_image`），并兼容提取 `output[0].content[].text / output_text / choices[0].message.content`。
* **Face Pipeline**：
  * YuNet 检测：返回最大人脸 bbox；
  * SFace 提取 embedding，归一化；
  * 与 DB 向量做余弦相似度，返回 Top-K。
* **规则引擎（最简版）**：按 `topic` 路由到动作（如上），返回动作数组。
* **错误处理**：统一 4xx/5xx；`/health` 不依赖外部组件（但可探测 OCR 可用性）。

---

## 6. 启动与冒烟

### 6.1 一键准备

```bash
make bootstrap     # 或 scripts/bootstrap_ubuntu.sh
```

应执行：

1. 安装依赖（Python3.10+、pip、venv、fonts-noto-cjk、jq、curl）。
2. `python3 -m venv services/mcp/.venv && pip install -r services/mcp/requirements.txt`。
3. 创建 `storage/assist.db`。
4. 提示下载 YuNet/SFace 到 `models/opencv_zoo/`。

### 6.2 运行

```bash
# 1) OCR 服务（你已有独立进程则跳过）
./scripts/run_ocr.sh

# 2) 网关
./scripts/run_gate.sh

# 3) 大脑
./scripts/run_brain.sh
```

或用 `screen`：

```bash
screen -S boyan_gate -dm bash -lc "./scripts/run_gate.sh"
screen -S boyan_brain -dm bash -lc "./scripts/run_brain.sh"
```

### 6.3 冒烟

```bash
make smoke         # 或 ./scripts/smoke.sh
```

包括：

* `GET :8000/v1/health`、`GET :8787/health`、`GET :8768/health`。
* 生成“自检中文图”，OCR 返回应包含 `【Boyan自检】小智AI OCR联调成功`。
* 人脸 `register/verify` 流程。
* `/edge/event` 三类主题触发不同动作。
* `notes` 增/查，`reminders` 解析 + ICS 导出。

---

## 7. 依赖与版本

`services/mcp/requirements.txt` 建议内容：

```
fastapi==0.115.0
uvicorn[standard]==0.30.6
pydantic==2.7.4
python-dotenv==1.0.1
requests==2.32.3
python-dateutil==2.9.0
dateparser==1.2.0
numpy==1.26.4
opencv-python-headless==4.10.0.84
onnxruntime==1.18.1
ics==0.7.2    # 可选，或自行拼 VEVENT
```

---

## 8. Makefile

```makefile
.PHONY: bootstrap gate brain ocr smoke stop

bootstrap:
bash scripts/bootstrap_ubuntu.sh

gate:
bash scripts/run_gate.sh

brain:
bash scripts/run_brain.sh

ocr:
bash scripts/run_ocr.sh

smoke:
bash scripts/smoke.sh

stop:
pkill -f "uvicorn .*mcp_gateway_face" || true; pkill -f "uvicorn .*brain_server" || true
```

---

## 9. `.gitignore`

```
# venv / IDE
services/mcp/.venv/
__pycache__/
*.pyc
.vscode/
.idea/

# secrets
.env

# models / storage / logs
services/mcp/models/
services/mcp/storage/
*.onnx
*.log

# OS
.DS_Store
Thumbs.db

# nested repos
deepseek-ocr.rs/
```

---

## 10. 验收标准

* **中文纯文本回显**：调用 OCR，不带图片，输出中文不被 `?` 代替。
* **Data URI OCR**：对自生成中文图，返回字符串包含“**Boyan自检**”。
* **人脸注册/识别**：注册 1 张人脸，`/face/verify` 返回 Top-1 名字与 `score > 0.6`。
* **事件路由**：`vision/person` → `notify`；`vision/face/verified` → `greet`；`vision/ocr` → `store_ocr`（落表 `ocr_logs`）。
* **笔记/提醒/ICS**：成功新增、查询、解析“10分钟后…”，导出 ICS 至 `text/calendar`。
* **健康检查**：三个服务均返回 `{"ok": true}`，无阻塞/崩溃。
* **离线可用**：在完全无外网时，只要 OCR 与模型已本地可用，功能不受影响。

---

## 11. 任务分解（给 Codex）

1. 生成仓库骨架（§1）与 `.gitignore`、`.env.example`、`Makefile`、`scripts/*`（§6、§8、§9）。
2. 实现 `common/*`（配置、DB、Schema、工具）。
3. 实现 `mcp_gateway_face.py`：OCR 两端点 + 人脸两端点 + `/health`。
4. 实现 `brain_server.py`：DB 初始化、规则引擎、notes/reminders/ICS + `/health`。
5. 编写 `smoke.sh` 覆盖 §10 验收用例。
6. 文档化 `README.md`：安装 → 配置 → 运行 → 冒烟 → 常见问题。
7. 在 AutoDL 用 `screen` 方式给出生产运行建议。

---

## 12. 常见问题（FAQ）

* **中文变问号**：确保调用 `deepseek-ocr-server` 且模型有中文 tokenizer；服务端与终端统一 UTF-8；必要时安装 `fonts-noto-cjk`。
* **`/edge/event` 返回 `skipped: true`**：规则未命中，请检查 `topic` 精确匹配和必填字段（`type/ts/cam`）。
* **`/notes` 或 `/reminders` 500**：多为 DB 文件夹不存在或 `ASSIST_DB` 路径不可写；确保启动时初始化 DB（见 §4）。
>>>>>>> 80b6d990

```
OPENAI_BASE=https://api.deepseek.com
OPENAI_API_KEY=sk-933514f45ed44598a2468168e991dc89
MODEL_ID=deepseek-chat
```

<<<<<<< HEAD
=======
### DeepSeek 测试凭据（临时）

为了方便快速验证，可使用以下示例配置：

```
OPENAI_BASE=https://api.deepseek.com
OPENAI_API_KEY=
MODEL_ID=deepseek-chat
```

>>>>>>> 80b6d990
> 请勿将真实生产密钥提交至仓库。部署前务必替换为自己的凭据。<|MERGE_RESOLUTION|>--- conflicted
+++ resolved
@@ -3,7 +3,6 @@
 > 本文档面向“代码执行型”助手（如 OpenAI Codex / GPT-Engineer / MCP 工程代理）。复制本说明后即可驱动代理完成 Boyan v2 的全部落地工作：包含目录约束、环境变量、接口契约、数据库结构、启动脚本、冒烟测试与验收标准。
 
 ## 0. 目标与范围
-<<<<<<< HEAD
 
 * **边端事件总线**（Edge Event → Rule → Action）：统一接入边缘事件（人形/人脸/OCR 等），由规则引擎生成动作（通知、问候、入库、提醒等）。
 * **OCR 网关**：调用本地 `deepseek-ocr-server`（HTTP）进行图文识别；保证 **中文直出**、**Data URI** 与 **文件上传** 两种路径可用。
@@ -13,6 +12,7 @@
 * **可维护性**：统一 `.env` 配置、OpenAPI、最小依赖、无外网硬依赖（模型文件可“本地挂载”）。
 
 ---
+
 
 ## 1. 仓库结构（建议）
 
@@ -337,355 +337,12 @@
 * **`/edge/event` 返回 `skipped: true`**：规则未命中，请检查 `topic` 精确匹配和必填字段（`type/ts/cam`）。
 * **`/notes` 或 `/reminders` 500**：多为 DB 文件夹不存在或 `ASSIST_DB` 路径不可写；确保启动时初始化 DB（见 §4）。
 
----
-
-### DeepSeek 测试凭据（临时）
-
-为了方便快速验证，可使用以下示例配置：
-=======
-
-* **边端事件总线**（Edge Event → Rule → Action）：统一接入边缘事件（人形/人脸/OCR 等），由规则引擎生成动作（通知、问候、入库、提醒等）。
-* **OCR 网关**：调用本地 `deepseek-ocr-server`（HTTP）进行图文识别；保证 **中文直出**、**Data URI** 与 **文件上传** 两种路径可用。
-* **人脸能力**：OpenCV Zoo 的 **YuNet 检测** + **SFace 识别**（ONNX），提供 `/face/register` 与 `/face/verify`。
-* **知识与提醒**：轻量 **SQLite** 的 **笔记** 与 **提醒**（解析“X分钟后 / 明天 HH:MM / 绝对时间”），支持导出 **ICS**。
-* **运维体验**：AutoDL 云台友好，一条命令启动、`screen` 托管、健康检查、`smoke` 脚本自检。
-* **可维护性**：统一 `.env` 配置、OpenAPI、最小依赖、无外网硬依赖（模型文件可“本地挂载”）。
-
----
-
-
-## 1. 仓库结构（建议）
-
-```
-Boyan/
-├─ README.md
-├─ .env.example
-├─ .gitignore
-├─ Makefile
-├─ scripts/
-│  ├─ bootstrap_ubuntu.sh        # 首次环境准备（依赖、字体、venv、DB 初始化）
-│  ├─ run_ocr.sh                 # 启动 deepseek-ocr-server（若已外部管理可空）
-│  ├─ run_gate.sh                # 启动网关（人脸 + OCR）
-│  ├─ run_brain.sh               # 启动大脑（规则、笔记、提醒）
-│  ├─ smoke.sh                   # 连通性/功能冒烟测试
-│  └─ systemd/（可选）           # systemd 单元模板
-└─ services/
-   └─ mcp/
-      ├─ requirements.txt
-      ├─ mcp_gateway_face.py     # 端口 :8787, 人脸 + OCR 网关
-      ├─ brain_server.py         # 端口 :8768, 规则 / 笔记 / 提醒
-      ├─ common/
-      │  ├─ config.py
-      │  ├─ db.py
-      │  ├─ schemas.py
-      │  └─ utils.py
-      ├─ models/opencv_zoo/      # *.onnx 放这里（gitignore）
-      └─ storage/                # SQLite / 缓存（gitignore）
-```
-
-> 重要：**不要把 `deepseek-ocr.rs` 仓库加入本仓**。使用 README 指导用户如何独立运行即可（或当作“外部服务”）。
-
----
-
-## 2. `.env.example`
-
-```dotenv
-# ==== OCR 服务 ====
-OCR_BASE=http://127.0.0.1:8000
-
-# ==== LLM（可选，解析/补全用；若没有就留空） ====
-OPENAI_BASE=https://api.deepseek.com/v1
-OPENAI_API_KEY=
-MODEL_ID=deepseek-v3.1
-
-# ==== 人脸模型（本机绝对路径） ====
-YUNET_MODEL=/root/Boyan/services/mcp/models/opencv_zoo/face_detection_yunet_2023mar.onnx
-SFACE_MODEL=/root/Boyan/services/mcp/models/opencv_zoo/face_recognition_sface_2021dec.onnx
-
-# ==== 数据库 ====
-ASSIST_DB=/root/Boyan/services/mcp/storage/assist.db
-
-# ==== 端口与时区 ====
-GATE_PORT=8787
-BRAIN_PORT=8768
-LOCAL_TZ=Asia/Taipei
-```
-
-> “你的用户名”就是当前 Linux 登录用户。AutoDL 通常是 `root`，所以路径如上。若不同，按实际替换。
-
----
-
-## 3. 接口契约（OpenAPI 由代码自动暴露）
-
-### 3.1 网关（:8787）`mcp_gateway_face.py`
-
-* `GET /health` → `{"ok": true, "ocr": <bool>, "face": <bool>}`
-* `POST /ocr/from_data_uri`
-  - 入参：`{ "data_uri": "<data:image/...;base64,xxx>", "prompt": "只输出原文" }`
-  - 出参：`{ "text": "xxx", "raw": {...} }`
-* `POST /ocr/from_upload`（可选，multipart/file）
-* `POST /face/register`
-  - 入参：`{ "name": "张三", "image_b64": "<base64>" }`
-  - 出参：`{ "ok": true, "id": "p_xxx", "appended": true/false }`
-* `POST /face/verify`
-  - 入参：`{ "image_b64": "<base64>" }`
-  - 出参：`{ "ok": true, "candidates": [ { "name":"张三","person_id":"p_xxx","score":0.91 } ], "best": {...} }`
-
-> 识别阈值、Top-K 在 `.env` 或常量里给默认（如 `0.6`）。
-
-### 3.2 大脑（:8768）`brain_server.py`
-
-* `GET /health` → `{"ok": true}`
-* `POST /edge/event`
-  - 入参（统一事件模型）：
-
-    ```json
-    {
-      "type": "detected",
-      "device_id": "esp32s3-abc",
-      "ts": "2025-10-31T10:00:00Z",
-      "cam": "door-cam-01",
-      "topic": "vision/person",
-      "data": { "confidence": 0.92 }
-    }
-    ```
-
-  - 返回：`{ "ok": true, "skipped": false, "actions": [ { "action": "notify", "title": "...", "text": "...", "device_id": "...", "ts": "..." } ] }`
-  - 规则示例：
-    * `topic == "vision/person"` → `notify`
-    * `topic == "vision/face/verified"` → `greet`
-    * `topic == "vision/ocr"` → `store_ocr`
-* `POST /notes/add`
-  - 入参：`{ "text": "明早联系王工要合同", "tags": ["autotest"] }`
-  - 出参：`{"ok": true, "id": 1}`
-* `GET /notes/list?q=关键词` → `[{id,text,tags,created_ts}]`
-* `POST /reminders/parse_create`
-  - 入参：`{ "utterance": "10分钟后提醒我喝水", "text": "喝水" }`
-  - 出参：`{"ok": true, "id": 1, "due_ts": "..."}`
-* `GET /reminders/list` → `[{id,text,due_ts,created_ts}]`
-* `GET /reminders/export/ics` → `text/calendar`（多 VEVENT）
-
----
-
-## 4. 数据库（SQLite）
-
-`ASSIST_DB` 初始化于应用启动：
-
-```sql
-CREATE TABLE IF NOT EXISTS notes(
-  id INTEGER PRIMARY KEY AUTOINCREMENT,
-  text TEXT NOT NULL,
-  tags TEXT,
-  created_ts TEXT NOT NULL
-);
-
-CREATE TABLE IF NOT EXISTS reminders(
-  id INTEGER PRIMARY KEY AUTOINCREMENT,
-  text TEXT NOT NULL,
-  due_ts TEXT NOT NULL,   -- ISO8601
-  created_ts TEXT NOT NULL
-);
-
-CREATE TABLE IF NOT EXISTS ocr_logs(
-  id INTEGER PRIMARY KEY AUTOINCREMENT,
-  device_id TEXT,
-  cam TEXT,
-  text TEXT,
-  lang TEXT,
-  ts TEXT NOT NULL
-);
-
-CREATE TABLE IF NOT EXISTS faces(
-  id TEXT PRIMARY KEY,         -- p_ 开头
-  name TEXT,
-  vec BLOB,                    -- 512/128-D 向量（np.float32.tobytes）
-  created_ts TEXT NOT NULL
-);
-```
-
----
-
-## 5. 关键实现点（Codex 需完成）
-
-* **Config**：`common/config.py` 读取 `.env`，提供 `cfg("OCR_BASE")` 等。
-* **DB**：`common/db.py` 暴露 `get_conn()`（WAL 模式）、初始化表；统一 `row_factory=sqlite3.Row`。
-* **Schemas**：`common/schemas.py` 定义 Pydantic 模型（EdgeEvent、NoteIn、ReminderIn 等）。
-* **Utils**：中文时间解析（优先 `dateparser`，无则纯规则），ICS 生成（拼接 VEVENT），Base64 工具。
-* **OCR 调用**：对 `OCR_BASE/v1/responses` 发起 POST（`input_text + input_image`），并兼容提取 `output[0].content[].text / output_text / choices[0].message.content`。
-* **Face Pipeline**：
-  * YuNet 检测：返回最大人脸 bbox；
-  * SFace 提取 embedding，归一化；
-  * 与 DB 向量做余弦相似度，返回 Top-K。
-* **规则引擎（最简版）**：按 `topic` 路由到动作（如上），返回动作数组。
-* **错误处理**：统一 4xx/5xx；`/health` 不依赖外部组件（但可探测 OCR 可用性）。
-
----
-
-## 6. 启动与冒烟
-
-### 6.1 一键准备
-
-```bash
-make bootstrap     # 或 scripts/bootstrap_ubuntu.sh
-```
-
-应执行：
-
-1. 安装依赖（Python3.10+、pip、venv、fonts-noto-cjk、jq、curl）。
-2. `python3 -m venv services/mcp/.venv && pip install -r services/mcp/requirements.txt`。
-3. 创建 `storage/assist.db`。
-4. 提示下载 YuNet/SFace 到 `models/opencv_zoo/`。
-
-### 6.2 运行
-
-```bash
-# 1) OCR 服务（你已有独立进程则跳过）
-./scripts/run_ocr.sh
-
-# 2) 网关
-./scripts/run_gate.sh
-
-# 3) 大脑
-./scripts/run_brain.sh
-```
-
-或用 `screen`：
-
-```bash
-screen -S boyan_gate -dm bash -lc "./scripts/run_gate.sh"
-screen -S boyan_brain -dm bash -lc "./scripts/run_brain.sh"
-```
-
-### 6.3 冒烟
-
-```bash
-make smoke         # 或 ./scripts/smoke.sh
-```
-
-包括：
-
-* `GET :8000/v1/health`、`GET :8787/health`、`GET :8768/health`。
-* 生成“自检中文图”，OCR 返回应包含 `【Boyan自检】小智AI OCR联调成功`。
-* 人脸 `register/verify` 流程。
-* `/edge/event` 三类主题触发不同动作。
-* `notes` 增/查，`reminders` 解析 + ICS 导出。
-
----
-
-## 7. 依赖与版本
-
-`services/mcp/requirements.txt` 建议内容：
-
-```
-fastapi==0.115.0
-uvicorn[standard]==0.30.6
-pydantic==2.7.4
-python-dotenv==1.0.1
-requests==2.32.3
-python-dateutil==2.9.0
-dateparser==1.2.0
-numpy==1.26.4
-opencv-python-headless==4.10.0.84
-onnxruntime==1.18.1
-ics==0.7.2    # 可选，或自行拼 VEVENT
-```
-
----
-
-## 8. Makefile
-
-```makefile
-.PHONY: bootstrap gate brain ocr smoke stop
-
-bootstrap:
-bash scripts/bootstrap_ubuntu.sh
-
-gate:
-bash scripts/run_gate.sh
-
-brain:
-bash scripts/run_brain.sh
-
-ocr:
-bash scripts/run_ocr.sh
-
-smoke:
-bash scripts/smoke.sh
-
-stop:
-pkill -f "uvicorn .*mcp_gateway_face" || true; pkill -f "uvicorn .*brain_server" || true
-```
-
----
-
-## 9. `.gitignore`
-
-```
-# venv / IDE
-services/mcp/.venv/
-__pycache__/
-*.pyc
-.vscode/
-.idea/
-
-# secrets
-.env
-
-# models / storage / logs
-services/mcp/models/
-services/mcp/storage/
-*.onnx
-*.log
-
-# OS
-.DS_Store
-Thumbs.db
-
-# nested repos
-deepseek-ocr.rs/
-```
-
----
-
-## 10. 验收标准
-
-* **中文纯文本回显**：调用 OCR，不带图片，输出中文不被 `?` 代替。
-* **Data URI OCR**：对自生成中文图，返回字符串包含“**Boyan自检**”。
-* **人脸注册/识别**：注册 1 张人脸，`/face/verify` 返回 Top-1 名字与 `score > 0.6`。
-* **事件路由**：`vision/person` → `notify`；`vision/face/verified` → `greet`；`vision/ocr` → `store_ocr`（落表 `ocr_logs`）。
-* **笔记/提醒/ICS**：成功新增、查询、解析“10分钟后…”，导出 ICS 至 `text/calendar`。
-* **健康检查**：三个服务均返回 `{"ok": true}`，无阻塞/崩溃。
-* **离线可用**：在完全无外网时，只要 OCR 与模型已本地可用，功能不受影响。
-
----
-
-## 11. 任务分解（给 Codex）
-
-1. 生成仓库骨架（§1）与 `.gitignore`、`.env.example`、`Makefile`、`scripts/*`（§6、§8、§9）。
-2. 实现 `common/*`（配置、DB、Schema、工具）。
-3. 实现 `mcp_gateway_face.py`：OCR 两端点 + 人脸两端点 + `/health`。
-4. 实现 `brain_server.py`：DB 初始化、规则引擎、notes/reminders/ICS + `/health`。
-5. 编写 `smoke.sh` 覆盖 §10 验收用例。
-6. 文档化 `README.md`：安装 → 配置 → 运行 → 冒烟 → 常见问题。
-7. 在 AutoDL 用 `screen` 方式给出生产运行建议。
-
----
-
-## 12. 常见问题（FAQ）
-
-* **中文变问号**：确保调用 `deepseek-ocr-server` 且模型有中文 tokenizer；服务端与终端统一 UTF-8；必要时安装 `fonts-noto-cjk`。
-* **`/edge/event` 返回 `skipped: true`**：规则未命中，请检查 `topic` 精确匹配和必填字段（`type/ts/cam`）。
-* **`/notes` 或 `/reminders` 500**：多为 DB 文件夹不存在或 `ASSIST_DB` 路径不可写；确保启动时初始化 DB（见 §4）。
->>>>>>> 80b6d990
-
 ```
 OPENAI_BASE=https://api.deepseek.com
 OPENAI_API_KEY=sk-933514f45ed44598a2468168e991dc89
 MODEL_ID=deepseek-chat
 ```
 
-<<<<<<< HEAD
-=======
 ### DeepSeek 测试凭据（临时）
 
 为了方便快速验证，可使用以下示例配置：
@@ -696,5 +353,4 @@
 MODEL_ID=deepseek-chat
 ```
 
->>>>>>> 80b6d990
 > 请勿将真实生产密钥提交至仓库。部署前务必替换为自己的凭据。