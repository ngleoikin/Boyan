# 小智 AI 主机端服务使用手册

本手册介绍如何在本地主机上部署并使用“小智 AI”项目的主机端服务，包括网关 (`mcp_gateway_face.py`) 与编排器 (`brain_server.py`)。所有示例均在 Windows/WSL/Linux 的 Python 3.10+ 环境下验证。

## 1. 目录结构

```
Boyan/
├── README.md                # 本手册
├── services/
│   └── mcp/
│       ├── brain_server.py  # 事件编排器（端口 8768）
│       ├── mcp_gateway_face.py # 本地能力网关（端口 8787）
│       ├── requirements.txt # 依赖清单
│       ├── models/opencv_zoo/ # 放置 YuNet/SFace ONNX 模型
│       ├── storage/          # 记事、提醒、人脸向量等持久化文件
│       └── tmp/              # 临时语音缓存等
└── ...
```

## 2. 前置条件

1. **操作系统**：Windows 10/11、WSL2 或主流 Linux 发行版。
2. **Python**：建议 3.10 或 3.11，需具备 `pip`。
3. **依赖服务**：
   - DeepSeek OCR HTTP 服务（默认端口 8000）。
   - DeepSeek/OpenAI 兼容的大模型接口（用于工具调用）。
4. **模型文件**：在 `services/mcp/models/opencv_zoo/` 目录放置：
   - `face_detection_yunet_2023mar.onnx`
   - `face_recognition_sface_2021dec.onnx`
5. **可选工具**：
   - FFmpeg（音频解码/录制）。
   - 麦克风与摄像头（用于唤醒词、视觉异常等功能）。

## 3. 环境准备

```powershell
# 进入项目目录
cd Boyan\services\mcp

# （可选）创建虚拟环境
python -m venv .venv
.\.venv\Scripts\Activate.ps1  # Windows PowerShell
# source .venv/bin/activate     # Linux/WSL

# 安装依赖
python -m pip install --upgrade pip
python -m pip install -r requirements.txt
```

> 若需语音录制，额外安装：`pip install sounddevice numpy soundfile`。默认已在 `requirements.txt` 中声明 `faster-whisper`、`apscheduler`、`plyer` 等依赖。

## 4. 关键环境变量

在启动前设置以下变量（示例 PowerShell）：

```powershell
$env:OCR_BASE = "http://127.0.0.1:8000"            # DeepSeek OCR 服务
$env:OPENAI_BASE = "https://api.deepseek.com/v1"    # LLM 接口基础地址
$env:OPENAI_API_KEY = "sk-..."                     # LLM API Key
$env:MODEL_ID = "deepseek-v3.1"                    # 默认模型
$env:YUNET_MODEL = "$PWD\models\opencv_zoo\face_detection_yunet_2023mar.onnx"
$env:SFACE_MODEL = "$PWD\models\opencv_zoo\face_recognition_sface_2021dec.onnx"
$env:ASSIST_DB = "$PWD\storage\assist.db"         # 记事/提醒数据库位置
$env:LOCAL_TZ = "Asia/Taipei"                      # 本地时区
```

其他常用可选变量：

| 变量 | 说明 |
| ---- | ---- |
| `GATE_PORT` | MCP 网关端口（默认 8787）。 |
| `BRAIN_PORT` | 编排器端口（默认 8768）。 |
| `ASR_MODEL_SIZE` / `ASR_COMPUTE` | 语音识别模型大小与精度。 |
| `WAKE_KEYWORDS` | 唤醒词列表，例如 `"小智,小智同学"`。 |
| `COOLDOWN_S`、`CD_GREET_S` 等 | 各类冷却时间配置。 |

## 5. 启动服务

### 5.1 深度学习能力

确保 OCR、大模型接口可用。必要时在单独终端启动 DeepSeek OCR 服务。

### 5.2 MCP 网关（端口 8787）

```powershell
cd Boyan\services\mcp
uvicorn mcp_gateway_face:app --host 0.0.0.0 --port 8787
```

常用健康检查：`Invoke-RestMethod http://127.0.0.1:8787/health`。

启动后可通过如下 REST 接口获得能力：

- `/tools/ocr/read`：OCR 识别
- `/tts/speak`：Windows SAPI TTS
- `/face/*`：人脸检测、注册、检索
- `/mem/*` / `/reminder/*`：记事与提醒接口
- `/notes/ingest`、`/nlp/parse_time`：文本批量入库与自然语言时间解析
- `/asr/transcribe`、`/asr/transcribe_and_ingest`：离线语音转写及自动入库
- `/wake/start`、`/audio_anomaly/start`：唤醒词与音频异常监听
- `/export/*`、`/import/all`：数据导出与恢复

### 5.3 编排器（端口 8768）

```powershell
uvicorn brain_server:app --host 0.0.0.0 --port 8768
```

编排器职责：

- 接收 ESP32 设备 `/edge/event` 上报的人形事件
- 调用网关进行人脸、OCR、ASR、记事、提醒等工具
- 管理注意/唤醒状态机、异常检测、分级关怀
- 提供笔记/提醒 REST 接口、ICS 导出、会话回溯

健康检查：`Invoke-RestMethod http://127.0.0.1:8768/health`。

## 6. 可选守护进程

### 6.1 唤醒词与音频异常

在网关启动后调用：

```powershell
Invoke-RestMethod http://127.0.0.1:8787/wake/start -Method POST
Invoke-RestMethod http://127.0.0.1:8787/audio_anomaly/start -Method POST
```

### 6.2 视觉异常检测

若需本地摄像头监控，在新终端运行：

```powershell
python vision_anomaly_worker.py
```

事件将通过 `/events/publish` 推送给编排器。

## 7. 常用操作示例

### 7.1 OCR 与语音播报

```powershell
# OCR
$b64 = [Convert]::ToBase64String([IO.File]::ReadAllBytes("C:\\tmp\\note.png"))
Invoke-RestMethod "http://127.0.0.1:8787/tools/ocr/read" -Method POST -Body (@{image_b64=$b64} | ConvertTo-Json) -ContentType "application/json"

# TTS
Invoke-RestMethod "http://127.0.0.1:8787/tts/speak" -Method POST -Body (@{text="小智已就绪"} | ConvertTo-Json) -ContentType "application/json"
```

### 7.2 人脸注册与识别

```powershell
$b64 = [Convert]::ToBase64String([IO.File]::ReadAllBytes("C:\\tmp\\me.jpg"))
Invoke-RestMethod "http://127.0.0.1:8787/face/register" -Method POST -Body (@{name="甲"; image_b64=$b64} | ConvertTo-Json) -ContentType "application/json"
Invoke-RestMethod "http://127.0.0.1:8787/face/search" -Method POST -Body (@{image_b64=$b64} | ConvertTo-Json) -ContentType "application/json"
```

### 7.3 记事与提醒

```powershell
# 记一条笔记
Invoke-RestMethod http://127.0.0.1:8768/notes/add -Method POST -Body (@{text="联系王工要合同"} | ConvertTo-Json) -ContentType "application/json"

# 自然语言创建提醒
Invoke-RestMethod http://127.0.0.1:8768/reminders/parse_create -Method POST -Body (@{utterance="今天下午3点提醒我打电话"} | ConvertTo-Json) -ContentType "application/json"

# 查看未触发提醒
Invoke-RestMethod "http://127.0.0.1:8768/reminders/list?status=scheduled"

# 取消提醒
Invoke-RestMethod http://127.0.0.1:8768/reminders/cancel -Method POST -Body (@{id=1} | ConvertTo-Json) -ContentType "application/json"
```

### 7.4 语音一键记事

```powershell
# 录音 6 秒（FFmpeg）
$mic = '麦克风 (Realtek(R) Audio)'
ffmpeg -y -f dshow -i audio="$mic" -t 6 -ac 1 -ar 16000 C:\tmp\say6.wav

# 上传转写并自动入库
$b64 = [Convert]::ToBase64String([IO.File]::ReadAllBytes("C:\\tmp\\say6.wav"))
Invoke-RestMethod http://127.0.0.1:8787/asr/transcribe_and_ingest -Method POST -Body (@{audio_b64=$b64; default_due_minutes=120} | ConvertTo-Json) -ContentType "application/json"
```

### 7.5 事件融合

手动触发事件以调试：

```powershell
Invoke-RestMethod http://127.0.0.1:8768/events/publish -Method POST -Body (@{topic="vision/person"; data=@{}} | ConvertTo-Json) -ContentType "application/json"
Invoke-RestMethod http://127.0.0.1:8768/events/publish -Method POST -Body (@{topic="wake/keyword"; data=@{text="小智"}} | ConvertTo-Json) -ContentType "application/json"
```

## 8. 数据与备份

- `storage/notes.json`、`storage/reminders.json`、`storage/faces.json`（由网关维护）与 `assist.db`（由编排器维护）存储核心数据。
- 使用 `/export/all` 导出全部数据或 `/reminders/export/ics` 导出日历文件。
- 建议定期备份 `storage/` 与 `assist.db`。

## 9. 常见问题

| 问题 | 处理建议 |
| ---- | ---- |
| 中文识别出现问号 | 刷新 DeepSeek OCR tokenizer 或在 WSL 下运行 OCR。 |
| 人脸识别误报或漏报 | 调整 `FACE_COSINE_OK` 阈值，或为同一人登记多张照片。 |
| ASR 速度慢 | 将 `ASR_MODEL_SIZE` 调为 `small`，`ASR_COMPUTE` 设置 `int8`。 |
| 唤醒词误触发 | 增大 `WAKE_MIN_INTERVAL_SEC`，缩小关键词列表。 |
| 提醒未触发 | 检查 `assist.db` 是否创建成功，并确认 APScheduler 正常运行。 |

<<<<<<< HEAD
## 10. 自动化自检脚本

项目提供 `scripts/test_mcp_tools.py` 与 `scripts/run_tests.bat` 两个辅助脚本，用于快速验证记事/提醒等关键 REST 能力：

1. **安装依赖**：`pip install requests`
2. **切换到项目根目录**：`cd Boyan`
3. **执行测试**：
   - PowerShell/Linux: `python scripts/test_mcp_tools.py`
   - Windows 双击或在命令行运行 `scripts\run_tests.bat`
4. 测试脚本会生成 `test_report.json` 与 `test_report.txt`，并以退出码指示是否存在失败用例（0=通过，1=存在失败）。

> 如未实现状态/策略/播报类接口，脚本会自动标记为 SKIP，不影响主要流程。

## 11. 下一步
=======
## 10. 下一步
>>>>>>> ed5beee8

- 若需与 LLM 对接，将上述 REST 封装为 MCP 工具 (`note.create`, `reminder.create` 等)，并在提示词中声明使用策略。
- 如需远程报警，可订阅 `/reminder/fired`、`/guard` 相关事件并转发至企业 IM/短信。

---

如在部署或使用过程中遇到问题，可通过调试日志与 REST 接口排查；建议在生产环境中启用守护进程/服务管理（如 PowerShell 脚本或 systemd）确保 OCR、网关与编排器自动拉起。<|MERGE_RESOLUTION|>--- conflicted
+++ resolved
@@ -211,7 +211,7 @@
 | 唤醒词误触发 | 增大 `WAKE_MIN_INTERVAL_SEC`，缩小关键词列表。 |
 | 提醒未触发 | 检查 `assist.db` 是否创建成功，并确认 APScheduler 正常运行。 |
 
-<<<<<<< HEAD
+
 ## 10. 自动化自检脚本
 
 项目提供 `scripts/test_mcp_tools.py` 与 `scripts/run_tests.bat` 两个辅助脚本，用于快速验证记事/提醒等关键 REST 能力：
@@ -226,9 +226,7 @@
 > 如未实现状态/策略/播报类接口，脚本会自动标记为 SKIP，不影响主要流程。
 
 ## 11. 下一步
-=======
-## 10. 下一步
->>>>>>> ed5beee8
+
 
 - 若需与 LLM 对接，将上述 REST 封装为 MCP 工具 (`note.create`, `reminder.create` 等)，并在提示词中声明使用策略。
 - 如需远程报警，可订阅 `/reminder/fired`、`/guard` 相关事件并转发至企业 IM/短信。
