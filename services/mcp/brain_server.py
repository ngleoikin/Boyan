--- conflicted
+++ resolved
@@ -1,75 +1,10 @@
 from __future__ import annotations
 
 import json
-<<<<<<< HEAD
-import logging
-=======
->>>>>>> 80b6d990
 from datetime import datetime
 from typing import Any, Dict, List, Optional
 
 from fastapi import FastAPI, Response
-<<<<<<< HEAD
-
-from common import db, llm, schemas, utils
-
-app = FastAPI(title="Boyan Brain", version="1.0.0")
-
-LOGGER = logging.getLogger(__name__)
-
-_ESP32_SYSTEM_PROMPT = """你是“小智”，驻留在一个带摄像头与扬声器的设备内，工作地点可能是家中或车间。你的目标是“像一个礼貌、细心、克制的熟人”，做到不打扰但能在需要时主动帮忙。
-
-【基本原则】
-1) 先观察，再行动：当摄像头捕捉到有人时，先进行身份判断；不确定再发声确认。
-2) 低打扰：最近 20 分钟内已经问候过同一人，则保持安静；夜间(22:00–07:00)默认不主动说话（除非明显异常或紧急提醒）。
-3) 身份确认策略：
-   - 如果你“无法确定”是否是甲，请先礼貌确认：“请问您是甲吗？”
-   - 如果确认是甲，且未在冷却期内，做简短问候；若他看起来忙碌/匆忙，保持安静。
-4) 异常关怀：若看见对方与平时明显不同（疲惫、步态异常、反复徘徊等），轻声询问是否需要帮助。
-5) 记事/提醒：当对方口述“帮我记一下…”或展示纸条/胸卡/白板上的待办信息，使用 OCR 获取文本；需要提醒就设提醒。
-6) 隐私与安全：不要向陌生人朗读隐私笔记或透露敏感信息；仅对主人或显然授权的人响应此类请求。
-7) 简短自然：尽量一句话完成问候/确认/反馈；避免机械重复。
-
-【工具使用策略】
-- 优先使用 ocr_read 读取胸卡、名牌、便签或白板文字，辅助你判断身份或提取事项。
-- 仅在需要说话时调用 tts_speak；说话前先检查是否在“冷却窗口”“夜间窗口”或“场景设定中不宜发声”。
-- 当用户表达“记一下…”、“提醒我…”或在图像中出现“TODO/日程/会议”时：
-  - 先 mem_write 存档，再依据时间表达提醒：若能解析出时间则 reminder_set。
-- 不要把 OCR 的公式或文本包装为 LaTeX；尽量原样返回。
-- 如果你需要更多上下文，可以先 mem_search 再决定是否询问或提醒。
-
-【场景提示】
-- 家中：优先减少打扰；如果是固定家人，可更亲切问候。
-- 车间：优先安全与效率；异常时主动提醒安全注意事项；少说无关话。
-
-【对话风格】
-- 礼貌、克制、友好；不自报长篇；确认/问候/提醒控制在 3–12 字或一句短句。
-- 你可以使用第一人称，但避免拟人化自夸。
-"""
-
-
-@app.on_event("startup")
-def _startup() -> None:
-    db.init_db()
-
-
-@app.get("/health")
-def health() -> Dict[str, bool]:
-    return {"ok": True}
-
-
-def _insert_note(text: str, tags: Optional[List[str]]) -> Dict[str, Any]:
-    created_ts = utils.isoformat_z(utils.utc_now())
-    tags_str = json.dumps(tags or [], ensure_ascii=False)
-    with db.get_conn() as conn:
-        cur = conn.execute(
-            "INSERT INTO notes(text, tags, created_ts) VALUES(?,?,?)",
-            (text, tags_str, created_ts),
-        )
-        note_id = cur.lastrowid
-    return {"ok": True, "id": note_id, "created_ts": created_ts}
-
-=======
 
 from common import db, schemas, utils
 
@@ -97,7 +32,6 @@
         note_id = cur.lastrowid
     return {"ok": True, "id": note_id, "created_ts": created_ts}
 
->>>>>>> 80b6d990
 
 @app.post("/notes/add")
 def notes_add(payload: schemas.NoteIn) -> Dict[str, Any]:
@@ -131,100 +65,6 @@
             )
     return items
 
-<<<<<<< HEAD
-
-@app.post("/reminders/parse_create")
-def reminders_parse_create(payload: schemas.ReminderIn) -> Dict[str, Any]:
-    due_dt = utils.parse_natural_datetime(payload.utterance)
-    due_ts = utils.isoformat_z(due_dt)
-    text = payload.text.strip() if payload.text else payload.utterance.strip()
-    created_ts = utils.isoformat_z(utils.utc_now())
-
-    with db.get_conn() as conn:
-        cur = conn.execute(
-            "INSERT INTO reminders(text, due_ts, created_ts) VALUES(?,?,?)",
-            (text, due_ts, created_ts),
-        )
-        reminder_id = cur.lastrowid
-
-    return {"ok": True, "id": reminder_id, "text": text, "due_ts": due_ts}
-
-
-@app.get("/reminders/list", response_model=List[schemas.ReminderOut])
-def reminders_list(limit: int = 100) -> List[schemas.ReminderOut]:
-    limit = max(1, min(limit, 300))
-    with db.get_conn() as conn:
-        rows = conn.execute(
-            "SELECT id, text, due_ts, created_ts FROM reminders ORDER BY due_ts ASC LIMIT ?",
-            (limit,),
-        ).fetchall()
-    return [
-        schemas.ReminderOut(
-            id=row["id"],
-            text=row["text"],
-            due_ts=row["due_ts"],
-            created_ts=row["created_ts"],
-        )
-        for row in rows
-    ]
-
-
-@app.get("/reminders/export/ics")
-def reminders_export_ics() -> Response:
-    with db.get_conn() as conn:
-        rows = conn.execute("SELECT id, text, due_ts FROM reminders ORDER BY due_ts ASC").fetchall()
-    reminders = [
-        {
-            "id": f"rem_{row['id']}",
-            "text": row["text"],
-            "due_ts": row["due_ts"],
-        }
-        for row in rows
-    ]
-    ics = utils.generate_ics(reminders)
-    return Response(content=ics, media_type="text/calendar; charset=utf-8")
-
-
-def _should_forward_to_llm(event: schemas.EdgeEvent) -> bool:
-    device = (event.device_id or "").lower()
-    topic = (event.topic or "").lower()
-    label = str(event.data.get("label", "")).lower() if isinstance(event.data, dict) else ""
-    topic_is_person = topic == "vision/person" or topic.endswith("/person")
-    label_is_person = "有人" in label if label else False
-    return "esp32" in device and (topic_is_person or label_is_person)
-
-
-async def _delegate_event_to_llm(event: schemas.EdgeEvent, ts: str) -> Optional[Dict[str, Any]]:
-    payload = {
-        "ts": ts,
-        "device_id": event.device_id,
-        "cam": event.cam,
-        "topic": event.topic,
-        "data": event.data,
-    }
-    messages = [
-        llm.build_text_message("system", _ESP32_SYSTEM_PROMPT),
-        llm.build_text_message("user", f"ESP32 有人事件:\n{llm.format_event_for_prompt(payload)}"),
-    ]
-
-    try:
-        response = await llm.call_responses(messages)
-    except Exception as exc:  # pragma: no cover - network failure
-        LOGGER.warning("调用 DeepSeek 失败: %s", exc, exc_info=True)
-        return None
-
-    try:
-        summary = llm.extract_first_text(response)
-    except Exception as exc:  # pragma: no cover - unexpected payload
-        LOGGER.warning("解析模型响应失败: %s", exc, exc_info=True)
-        summary = ""
-
-    return {"text": summary, "raw": response}
-
-
-@app.post("/edge/event")
-async def edge_event(event: schemas.EdgeEvent) -> Dict[str, Any]:
-=======
 
 @app.post("/reminders/parse_create")
 def reminders_parse_create(payload: schemas.ReminderIn) -> Dict[str, Any]:
@@ -280,7 +120,6 @@
 
 @app.post("/edge/event")
 def edge_event(event: schemas.EdgeEvent) -> Dict[str, Any]:
->>>>>>> 80b6d990
     actions: List[Dict[str, Any]] = []
     skipped = True
 
@@ -290,24 +129,6 @@
     else:
         ts = str(ts_value)
 
-<<<<<<< HEAD
-    if _should_forward_to_llm(event):
-        llm_result = await _delegate_event_to_llm(event, ts)
-        if llm_result is not None:
-            actions.append(
-                {
-                    "action": "llm_consult",
-                    "title": "ESP32 有人事件分析",
-                    "text": llm_result.get("text", ""),
-                    "device_id": event.device_id,
-                    "ts": ts,
-                    "llm_raw": llm_result.get("raw"),
-                }
-            )
-            skipped = False
-
-=======
->>>>>>> 80b6d990
     if event.topic == "vision/person":
         confidence = float(event.data.get("confidence", 0))
         if confidence >= 0.8:
